--- conflicted
+++ resolved
@@ -7,7 +7,6 @@
   "crypto/x509"
   "encoding/binary"
   "encoding/pem"
-  "fmt"
   "io"
   "io/ioutil"
   "log"
@@ -15,11 +14,8 @@
   "net"
   "os"
   "regexp"
-<<<<<<< HEAD
   "strconv"
   "time"
-=======
->>>>>>> 16e1d1e2
 )
 
 // Support for newer SSL signature algorithms
@@ -275,13 +271,8 @@
       continue
     }
 
-<<<<<<< HEAD
-    address := addresses[rand.Int()%len(addresses)]
-    addressport := fmt.Sprintf("%s:%s", address, port)
-=======
     address := addresses[rand.Int() % len(addresses)]
     addressport := net.JoinHostPort(address, port)
->>>>>>> 16e1d1e2
 
     log.Printf("Connecting to %s (%s) \n", addressport, host)
 
