--- conflicted
+++ resolved
@@ -145,8 +145,9 @@
   }
 
   // Load the previous log file locations now, for use in prospector
+  // TODO: Should this be part of Registrar? We pass registrar into Prospector
   load_resume := make(map[string]*FileState)
-  state_path := config.General.PersistDir + string(os.PathSeparator) + ".log-courier"
+  state_path := lc.config.General.PersistDir + string(os.PathSeparator) + ".log-courier"
   history, err := os.Open(state_path)
   if err == nil {
     log.Printf("Loading registrar data from %s\n", state_path)
@@ -164,26 +165,17 @@
     registrar_persist[prospector_resume[file]] = filestate
   }
 
-<<<<<<< HEAD
   // Initialise pipeline
-  prospector := NewProspector(lc.config.Files, lc.shutdown.Add())
+  prospector := NewProspector(lc.config, lc.shutdown.Add())
 
   spooler := NewSpooler(*spool_size, *idle_timeout, lc.shutdown.Add())
-=======
-  // Initialise structures
-  prospector := NewProspector(config)
->>>>>>> 754bb1ff
 
   publisher := NewPublisher(&lc.config.Network, lc.shutdown.Add())
   if err := publisher.Init(); err != nil {
     log.Fatalf("The publisher failed to initialise: %s\n", err)
   }
 
-<<<<<<< HEAD
-  registrar := NewRegistrar(lc.shutdown.Add())
-=======
-  registrar := NewRegistrar(config.General.PersistDir)
->>>>>>> 754bb1ff
+  registrar := NewRegistrar(lc.config.General.PersistDir, lc.shutdown.Add())
 
   // Start the pipeline
   go prospector.Prospect(prospector_resume, registrar, event_chan)
@@ -195,12 +187,7 @@
   go registrar.Register(registrar_persist)
 }
 
-<<<<<<< HEAD
 func (lc *LogCourier) Shutdown() {
   lc.shutdown.Shutdown()
   lc.shutdown.Wait()
-}
-=======
-  registrar.Registrar(registrar_persist, registrar_chan)
-} /* main */
->>>>>>> 754bb1ff
+}